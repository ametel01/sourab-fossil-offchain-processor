--- conflicted
+++ resolved
@@ -12,23 +12,12 @@
     (state_root_high, state_root_low)
 }
 
-<<<<<<< HEAD
-pub fn prepare_array_data<T: ToString>(
-    data: Vec<T>,
-) -> Result<(Felt, Vec<Felt>), HandlerError> {
-=======
 pub fn prepare_array_data<T: ToString>(data: Vec<T>) -> Result<(Felt, Vec<Felt>), HandlerError> {
->>>>>>> 823f20d3
     let len = Felt::from_dec_str(data.len().to_string().as_str()).unwrap();
     let data = data
         .iter()
         .map(|d| {
-<<<<<<< HEAD
-            Felt::from_dec_str(d.to_string().as_str())
-                .map_err(FieldElementParseError::FromStrError)
-=======
             Felt::from_dec_str(d.to_string().as_str()).map_err(FieldElementParseError::FromStrError)
->>>>>>> 823f20d3
         })
         .collect::<Result<Vec<Felt>, _>>()?;
     Ok((len, data))
